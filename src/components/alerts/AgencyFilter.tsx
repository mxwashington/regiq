// Agency Filter Component
// Multi-select toggle chips for FDA, FSIS, CDC, EPA with accessibility

import React from 'react';
import { Badge } from '@/components/ui/badge';
import { Button } from '@/components/ui/button';
import { Card, CardContent, CardHeader, CardTitle } from '@/components/ui/card';
import { Separator } from '@/components/ui/separator';
import { Checkbox } from '@/components/ui/checkbox';
import {
  Select,
  SelectContent,
  SelectItem,
  SelectTrigger,
  SelectValue,
} from '@/components/ui/select';
import { Input } from '@/components/ui/input';
import { Search, Filter, RotateCcw } from 'lucide-react';
import { useAlertFilters, type AgencySource } from '@/hooks/useAlertFilters';
import { useSourceCounts } from '@/hooks/useSourceCounts';
import { AGENCY_CONFIG } from '@/lib/source-mapping';


interface AgencyFilterProps {
  className?: string;
}

export function AgencyFilter({ className }: AgencyFilterProps) {
  const {
    filters,
    isLoading,
    toggleSource,
    setSinceDays,
    setMinSeverity,
    setSearchQuery,
    resetFilters,
  } = useAlertFilters();

  const { sourceCounts, loading: countsLoading } = useSourceCounts();

  const totalSelectedSources = filters.sources.length;
  const hasActiveFilters =
<<<<<<< HEAD
    totalSelectedSources < 13 ||
=======
    totalSelectedSources < 9 ||
>>>>>>> 9eeb247b
    filters.sinceDays !== 30 ||
    filters.minSeverity !== null ||
    filters.searchQuery.trim() !== '';

  return (
    <Card className={className}>
      <CardHeader className="pb-3">
        <CardTitle className="flex items-center gap-2 text-lg">
          <Filter className="h-5 w-5" />
          Filters
          {hasActiveFilters && (
            <Button
              variant="ghost"
              size="sm"
              onClick={resetFilters}
              className="ml-auto h-8 px-2 text-xs"
              aria-label="Reset all filters"
            >
              <RotateCcw className="h-3 w-3 mr-1" />
              Reset
            </Button>
          )}
        </CardTitle>
      </CardHeader>

      <CardContent className="space-y-4 max-h-[70vh] overflow-y-auto">
        {/* Search Input */}
        <div className="space-y-2">
          <label htmlFor="alert-search" className="text-sm font-medium">
            Search Alerts
          </label>
          <div className="relative">
            <Search className="absolute left-3 top-1/2 transform -translate-y-1/2 h-4 w-4 text-muted-foreground" />
            <Input
              id="alert-search"
              type="text"
              placeholder="Search by title, summary, or reason..."
              value={filters.searchQuery}
              onChange={(e) => setSearchQuery(e.target.value)}
              className="pl-10"
            />
          </div>
        </div>

        <Separator />

        {/* Agency Source Toggles */}
        <div className="space-y-3">
          <div className="flex items-center justify-between">
            <label className="text-sm font-medium">
              Data Sources
            </label>
            <span className="text-xs text-muted-foreground">
<<<<<<< HEAD
              {totalSelectedSources} of 13 selected
=======
              {totalSelectedSources} of 9 selected
>>>>>>> 9eeb247b
            </span>
          </div>

          <div
            role="group"
            aria-labelledby="agency-filter-label"
            className="space-y-3"
          >
            {(Object.keys(AGENCY_CONFIG) as AgencySource[]).map((source) => {
              const config = AGENCY_CONFIG[source];
              const isSelected = filters.sources.includes(source);
              const count = sourceCounts[source];

              return (
                  <div
                    key={source}
                    className="flex items-center justify-between p-3 border rounded-lg hover:bg-accent/50 transition-colors touch-target"
                  >
                    <div className="flex items-center space-x-3">
                      <Checkbox
                        id={`source-${source}`}
                        checked={isSelected}
                        onCheckedChange={() => toggleSource(source)}
                        disabled={isLoading}
                        aria-label={`${isSelected ? 'Remove' : 'Add'} ${config.fullName} alerts`}
                        className="touch-target"
                      />
                      <div className="flex flex-col">
                        <label
                          htmlFor={`source-${source}`}
                          className="text-sm font-medium cursor-pointer touch-target"
                        >
                          {config.label}
                        </label>
                        <span className="text-xs text-muted-foreground">
                          {config.fullName}
                        </span>
                      </div>
                    </div>
                    {count !== undefined ? (
                      <Badge variant="secondary" className="text-xs">
                        {count}
                      </Badge>
                    ) : countsLoading ? (
                      <div className="w-6 h-4 bg-muted animate-pulse rounded" />
                    ) : (
                      <Badge variant="outline" className="text-xs text-muted-foreground">
                        0
                      </Badge>
                    )}
                  </div>
              );
            })}
          </div>
        </div>

        <Separator />

        {/* Date Range Filter */}
        <div className="space-y-2">
          <label htmlFor="date-range-select" className="text-sm font-medium">
            Time Range
          </label>
          <Select
            value={filters.sinceDays.toString()}
            onValueChange={(value) => setSinceDays(parseInt(value, 10))}
          >
            <SelectTrigger id="date-range-select">
              <SelectValue />
            </SelectTrigger>
            <SelectContent>
              <SelectItem value="7">Last 7 days</SelectItem>
              <SelectItem value="14">Last 2 weeks</SelectItem>
              <SelectItem value="30">Last 30 days</SelectItem>
              <SelectItem value="60">Last 2 months</SelectItem>
              <SelectItem value="90">Last 3 months</SelectItem>
              <SelectItem value="180">Last 6 months</SelectItem>
              <SelectItem value="365">Last year</SelectItem>
            </SelectContent>
          </Select>
        </div>

        {/* Severity Filter */}
        <div className="space-y-2">
          <label htmlFor="severity-select" className="text-sm font-medium">
            Minimum Severity
          </label>
          <Select
            value={filters.minSeverity?.toString() || 'all'}
            onValueChange={(value) => setMinSeverity(value === 'all' ? null : parseInt(value, 10))}
          >
            <SelectTrigger id="severity-select">
              <SelectValue />
            </SelectTrigger>
            <SelectContent>
              <SelectItem value="all">All severities</SelectItem>
              <SelectItem value="70">High severity (70+)</SelectItem>
              <SelectItem value="60">Medium severity (60+)</SelectItem>
              <SelectItem value="40">Low severity (40+)</SelectItem>
            </SelectContent>
          </Select>
        </div>

        {/* Active Filters Summary */}
        {hasActiveFilters && (
          <>
            <Separator />
            <div className="space-y-2">
              <span className="text-sm font-medium">Active Filters:</span>
              <div className="flex flex-wrap gap-1">
<<<<<<< HEAD
                {totalSelectedSources < 13 && (
=======
                {totalSelectedSources < 9 && (
>>>>>>> 9eeb247b
                  <Badge variant="secondary" className="text-xs">
                    {filters.sources.join(', ')}
                  </Badge>
                )}
                {filters.sinceDays !== 30 && (
                  <Badge variant="secondary" className="text-xs">
                    Last {filters.sinceDays} days
                  </Badge>
                )}
                {filters.minSeverity !== null && (
                  <Badge variant="secondary" className="text-xs">
                    Min severity: {filters.minSeverity}
                  </Badge>
                )}
                {filters.searchQuery.trim() && (
                  <Badge variant="secondary" className="text-xs">
                    Search: "{filters.searchQuery.trim()}"
                  </Badge>
                )}
              </div>
            </div>
          </>
        )}
      </CardContent>
    </Card>
  );
}<|MERGE_RESOLUTION|>--- conflicted
+++ resolved
@@ -40,11 +40,7 @@
 
   const totalSelectedSources = filters.sources.length;
   const hasActiveFilters =
-<<<<<<< HEAD
-    totalSelectedSources < 13 ||
-=======
-    totalSelectedSources < 9 ||
->>>>>>> 9eeb247b
+    totalSelectedSources < 15 ||
     filters.sinceDays !== 30 ||
     filters.minSeverity !== null ||
     filters.searchQuery.trim() !== '';
@@ -98,11 +94,7 @@
               Data Sources
             </label>
             <span className="text-xs text-muted-foreground">
-<<<<<<< HEAD
-              {totalSelectedSources} of 13 selected
-=======
-              {totalSelectedSources} of 9 selected
->>>>>>> 9eeb247b
+              {totalSelectedSources} of 15 selected
             </span>
           </div>
 
@@ -213,11 +205,7 @@
             <div className="space-y-2">
               <span className="text-sm font-medium">Active Filters:</span>
               <div className="flex flex-wrap gap-1">
-<<<<<<< HEAD
-                {totalSelectedSources < 13 && (
-=======
-                {totalSelectedSources < 9 && (
->>>>>>> 9eeb247b
+                {totalSelectedSources < 15 && (
                   <Badge variant="secondary" className="text-xs">
                     {filters.sources.join(', ')}
                   </Badge>
