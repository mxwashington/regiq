// Admin Authentication Utilities
// Server-side admin verification and profile management

import { supabase } from '@/integrations/supabase/client';
<<<<<<< HEAD
=======
import { logger } from '@/lib/logger';
>>>>>>> 2a16e4d5

export interface AdminProfile {
  user_id: string;
  email: string;
  is_admin: boolean;
  role: string | null;
  full_name: string | null;
  created_at: string;
}

export async function getAdminProfile(): Promise<AdminProfile | null> {
  try {

    // Get current user
    const { data: { user }, error: userError } = await supabase.auth.getUser();

    if (userError || !user) {
      return null;
    }

    // Get admin profile
    const { data: profile, error: profileError } = await supabase
      .from('profiles')
      .select('user_id, is_admin, role, full_name, created_at')
      .eq('user_id', user.id)
      .single();

    if (profileError || !profile || !profile.is_admin) {
      return null;
    }

    return {
      user_id: profile.user_id,
      email: user.email || '',
      is_admin: profile.is_admin,
      role: profile.role,
      full_name: profile.full_name,
      created_at: profile.created_at,
    };
  } catch (error) {
    logger.error('Admin auth check failed:', error);
    return null;
  }
}

export async function requireAdmin(): Promise<AdminProfile> {
  const profile = await getAdminProfile();

  if (!profile) {
    // In client-side, handle redirect in the component
    throw new Error('Admin access required');
  }

  return profile;
}

export async function verifyAdminFromRequest(request: Request): Promise<AdminProfile | null> {
  try {

    // Extract auth token from request
    const authHeader = request.headers.get('authorization');
    if (!authHeader?.startsWith('Bearer ')) {
      return null;
    }

    const token = authHeader.substring(7);

    // Verify JWT and get user
    const { data: { user }, error } = await supabase.auth.getUser(token);

    if (error || !user) {
      return null;
    }

    // Check admin status
    const { data: profile, error: profileError } = await supabase
      .from('profiles')
      .select('user_id, is_admin, role, full_name, created_at')
      .eq('user_id', user.id)
      .single();

    if (profileError || !profile || !profile.is_admin) {
      return null;
    }

    return {
      user_id: profile.user_id,
      email: user.email || '',
      is_admin: profile.is_admin,
      role: profile.role,
      full_name: profile.full_name,
      created_at: profile.created_at,
    };
  } catch (error) {
    logger.error('Admin verification failed:', error);
    return null;
  }
}<|MERGE_RESOLUTION|>--- conflicted
+++ resolved
@@ -2,10 +2,7 @@
 // Server-side admin verification and profile management
 
 import { supabase } from '@/integrations/supabase/client';
-<<<<<<< HEAD
-=======
 import { logger } from '@/lib/logger';
->>>>>>> 2a16e4d5
 
 export interface AdminProfile {
   user_id: string;
