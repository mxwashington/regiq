--- conflicted
+++ resolved
@@ -1,11 +1,7 @@
 // Source mapping utilities for filtering
 // Maps database source names to filter categories
 
-<<<<<<< HEAD
-export type AgencySource = 'FDA' | 'EPA' | 'USDA' | 'FSIS' | 'Federal_Register' | 'CDC' | 'REGULATIONS_GOV' | 'TTB' | 'NOAA' | 'OSHA' | 'USDA_APHIS' | 'CBP' | 'FDA_IMPORT';
-=======
-export type AgencySource = 'FDA' | 'EPA' | 'USDA' | 'FSIS' | 'Federal_Register' | 'CDC' | 'REGULATIONS_GOV' | 'USDA-ARMS' | 'USDA-FDC';
->>>>>>> 9eeb247b
+export type AgencySource = 'FDA' | 'EPA' | 'USDA' | 'FSIS' | 'Federal_Register' | 'CDC' | 'REGULATIONS_GOV' | 'TTB' | 'NOAA' | 'OSHA' | 'USDA_APHIS' | 'CBP' | 'FDA_IMPORT' | 'USDA-ARMS' | 'USDA-FDC';
 
 // Maps database sources to filter categories - Enhanced Pipeline Support
 export const SOURCE_TO_FILTER_MAP: Record<string, AgencySource> = {
